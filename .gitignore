--- conflicted
+++ resolved
@@ -136,9 +136,7 @@
 **/cache/
 **/*logs*/
 .venv/
-<<<<<<< HEAD
 **/*.obj
 
-=======
->>>>>>> 06fcd9e2
 
+
