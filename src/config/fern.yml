--- conflicted
+++ resolved
@@ -2,13 +2,8 @@
 experiment:
   # Unique experiment identifier
   id: fern
-<<<<<<< HEAD
   # Experiment logs will be stored at "logdir"/"id"
   logdir: ../logs
-=======
-  # Experiment logs
-  logdir: logs
->>>>>>> d25a5c4f
   # Seed for random number generators (for repeatability).
   randomseed: 42
   # Number of training iterations.
@@ -72,13 +67,13 @@
   # Coarse model parameters.
   coarse:
     # Number of layers in the model.
-    hidden_layers: 4
+    num_layers: 4
     # Add a skip connection once in a while.
-    skip_count: 4
+    skip_step: 4
     # Position encoding.
     encoding: positional
     # Number of view dependent layers (-1 for no view dependence)
-    hidden_layers_view: -1
+    num_layers_view: -1
     # Size of the hidden layers
     hidden_size: 128
     # Whether to include the position (xyz) itself in its positional
@@ -109,13 +104,13 @@
   # Fine model parameters.
   fine:
     # Number of layers in the model.
-    hidden_layers: 4
+    num_layers: 4
     # Add a skip connection once in a while.
-    skip_count: 4
+    skip_step: 4
     # Position encoding.
     encoding: positional
     # Number of view dependent layers(-1 for no view dependence)
-    hidden_layers_view: -1
+    num_layers_view: -1
     # Size of the hidden layers
     hidden_size: 128
     # Whether to include the position (xyz) itself in its positional
