import argparse
import os
import imageio
import numpy as np
import torch
import torchvision
import yaml

<<<<<<< HEAD
from nerf import (
    CfgNode,
    get_ray_bundle,
    load_blender_data,
    load_llff_data,
    models,
    get_embedding_function,
    run_one_iter_of_nerf,
    mse2psnr,
)

def export_obj(vertices, triangles, diffuse, normals, filename):
    """
    Exports a mesh in the (.obj) format.
    """
    print('Writing to obj')

    with open(filename, 'w') as fh:

        for index, v in enumerate(vertices):
            fh.write("v {} {} {} {} {} {}\n".format(*v, *diffuse[index]))

        for n in normals:
            fh.write("vn {} {} {}\n".format(*n))

        for f in triangles:
            fh.write("f")
            for index in f:
                fh.write(" {}//{}".format(index + 1, index + 1))

            fh.write("\n")

    print('Finished writing to obj')

=======
from pathlib import Path
from torch.utils.data import DataLoader
from tqdm import tqdm, trange

from data.datasets import BlenderDataset
from nerf import CfgNode, RaySampleInterval, SamplePDF
from model_nerf import NeRFModel, nest_dict, get_ray_batch


def mse2psnr(mse):
    # For numerical stability, avoid a zero mse loss.
    if mse == 0:
        mse = 1e-5

    return -10.0 * np.log10(mse)
>>>>>>> d25a5c4f


def cast_to_image(tensor):
    # Input tensor is (H, W, 3). Convert to (3, H, W).
    tensor = tensor.permute(2, 0, 1)

    # Convert to PIL Image and then np.array (output shape: (H, W, 3))
    img = np.array(torchvision.transforms.ToPILImage()(tensor.detach().cpu()))

    return img


def cast_to_disparity_image(tensor):
    img = (tensor - tensor.min()) / (tensor.max() - tensor.min())
    img = img.clamp(0, 1) * 255

    return img.detach().cpu().numpy().astype(np.uint8)


<<<<<<< HEAD
def export_point_cloud_sample(it, ray_origins, ray_directions, depth_fine, dep_target):
    vertices_output = (ray_origins + ray_directions * depth_fine[..., None]).view(-1, 3)
    vertices_target = (ray_origins + ray_directions * dep_target[..., None]).view(-1, 3)
    vertices = torch.cat((vertices_output, vertices_target), dim = 0)
    diffuse_output = torch.zeros_like(vertices_output)
    diffuse_output[:, 0] = 1.0
    diffuse_target = torch.zeros_like(vertices_target)
    diffuse_target[:, 2] = 1.0
    diffuse = torch.cat((diffuse_output, diffuse_target), dim = 0)
    normals = torch.cat((-ray_directions.view(-1, 3), -ray_directions.view(-1, 3)), dim = 0)
    export_obj(vertices, [], diffuse, normals, f"{it:04d}.obj")
=======
def main():
    torch.set_printoptions(threshold = 100, edgeitems = 50, precision = 8, sci_mode = False)
>>>>>>> d25a5c4f


def main():
    parser = argparse.ArgumentParser()
    parser.add_argument(
        "folder", type=str, help="Path to Log Folder"
    )
    parser.add_argument(
        "--save", action="store_true", help="Should images be saved?"
    )
    parser.add_argument(
<<<<<<< HEAD
        "--save-dir", type=str, help="Save images to this directory, if specified."
=======
        "--save-disparity", action="store_true"
>>>>>>> d25a5c4f
    )
    parser.add_argument(
        "--high-freq-sampling", action="store_true"
    )
<<<<<<< HEAD
    parser.add_argument('--synthesis-images', dest = 'synthesis_images', action = 'store_true')
    parser.add_argument('--no-synthesis-images', dest = 'synthesis_images', action = 'store_false')
    parser.set_defaults(synthesis_images = False)

    configargs = parser.parse_args()

    # Read config file.
    cfg = None
    with open(configargs.config, "r") as f:
        cfg_dict = yaml.load(f, Loader=yaml.FullLoader)
        cfg = CfgNode(cfg_dict)

    images, poses, depth_imgs, render_poses, hwf = None, None, None, None, None
    i_train, i_val, i_test = None, None, None
    if cfg.dataset.type.lower() == "blender":
        # Load blender dataset
        images, poses, depth_imgs, render_poses, hwf, i_split = load_blender_data(
            cfg.dataset.basedir,
            categories=["test_high_res"],
            half_res=cfg.dataset.half_res,
            testskip=cfg.dataset.testskip,
        )

        i_test = i_split[0]
        H, W, focal = hwf
        H, W = int(H), int(W)
    elif cfg.dataset.type.lower() == "llff":
        # Load LLFF dataset
        images, poses, bds, render_poses, i_test = load_llff_data(
            cfg.dataset.basedir, factor=cfg.dataset.downsample_factor,
        )
        hwf = poses[0, :3, -1]
        H, W, focal = hwf
        hwf = [int(H), int(W), focal]
        render_poses = torch.from_numpy(render_poses)

    # Device on which to run.
    device = "cpu"
    if torch.cuda.is_available():
        device = "cuda"
=======
    args = parser.parse_args()
    log_folder = Path(args.folder)
    with (log_folder / "hparams.yaml").open() as f:
        hparams = yaml.load(f, Loader=yaml.FullLoader)
        cfg = CfgNode(nest_dict(hparams, sep="."))
>>>>>>> d25a5c4f

    if torch.cuda.is_available():
        device = torch.cuda.current_device()
    else:
        device = "cpu"
    try:
        checkpoint_path = next(log_folder.glob('*.ckpt'))
    except:
        raise FileNotFoundError("Could not find a .ckpt file in folder ",
                                args.checkpoint)
    model = NeRFModel.load_from_checkpoint(checkpoint_path, cfg=cfg)
    if args.high_freq_sampling:
        model.sample_interval = RaySampleInterval(cfg.nerf.train.num_coarse)
        model.sample_pdf = SamplePDF(cfg.nerf.train.num_fine*2)
    model.eval()
    model.to(device)

    test_dataset = BlenderDataset(
        Path(cfg.dataset.basedir) / "transforms_test.json",
        cfg.dataset.near,
        cfg.dataset.far,
        shuffle=True,
        white_background=cfg.nerf.train.white_background,
        #stop=5,  # Debug by only loading a small part of the dataset
    )

<<<<<<< HEAD
    encode_direction_fn = None
    if cfg.models.coarse.use_viewdirs:
        encode_direction_fn = get_embedding_function(
            num_encoding_functions=cfg.models.coarse.num_encoding_fn_dir,
            include_input=cfg.models.coarse.include_input_dir,
            log_sampling=cfg.models.coarse.log_sampling_dir,
        )

    # Initialize a coarse resolution model.
    model_coarse = getattr(models, cfg.models.coarse.type)(
        num_encoding_fn_xyz=cfg.models.coarse.num_encoding_fn_xyz,
        num_encoding_fn_dir=cfg.models.coarse.num_encoding_fn_dir,
        include_input_xyz=cfg.models.coarse.include_input_xyz,
        include_input_dir=cfg.models.coarse.include_input_dir,
        use_viewdirs=cfg.models.coarse.use_viewdirs,
    )
    model_coarse.to(device)

    # If a fine-resolution model is specified, initialize it.
    model_fine = None
    if hasattr(cfg.models, "fine"):
        model_fine = getattr(models, cfg.models.fine.type)(
            num_encoding_fn_xyz=cfg.models.fine.num_encoding_fn_xyz,
            num_encoding_fn_dir=cfg.models.fine.num_encoding_fn_dir,
            include_input_xyz=cfg.models.fine.include_input_xyz,
            include_input_dir=cfg.models.fine.include_input_dir,
            use_viewdirs=cfg.models.fine.use_viewdirs,
        )
        model_fine.to(device)

    checkpoint = torch.load(configargs.checkpoint)
    model_coarse.load_state_dict(checkpoint["model_coarse_state_dict"])
    if checkpoint["model_fine_state_dict"]:
        try:
            model_fine.load_state_dict(checkpoint["model_fine_state_dict"])
        except:
            print(
                "The checkpoint has a fine-level model, but it could "
                "not be loaded (possibly due to a mismatched config file."
            )
    if "height" in checkpoint.keys():
        hwf[0] = checkpoint["height"]
    if "width" in checkpoint.keys():
        hwf[1] = checkpoint["width"]
    if "focal_length" in checkpoint.keys():
        hwf[2] = checkpoint["focal_length"]

    model_coarse.eval()
    if model_fine:
        model_fine.eval()

    if configargs.synthesis_images:
        eval_poses = render_poses.float()
    else:
        eval_poses = poses.float()

    # Evaluation loop
    times_per_image = []
    for i, index in enumerate(tqdm(torch.randperm(i_test.shape[0]))):
        pose = eval_poses[index].to(device)
        img_target = images[index].to(device)
        dep_target = depth_imgs[index].to(device)

        start = time.time()
        rgb = None, None
        disp = None, None
        with torch.no_grad():
            pose = pose[:3, :4]
            ray_origins, ray_directions = get_ray_bundle(hwf[0], hwf[1], hwf[2], pose)
            rgb_coarse, _, _, depth_coarse, rgb_fine, _, _, depth_fine = run_one_iter_of_nerf(
                hwf[0],
                hwf[1],
                hwf[2],
                model_coarse,
                model_fine,
                ray_origins,
                ray_directions,
                cfg,
                mode="validation",
                encode_position_fn=encode_position_fn,
                encode_direction_fn=encode_direction_fn,
            )

            rgb = rgb_fine if rgb_fine is not None else rgb_coarse
            if configargs.save_disparity_image:
                pass
                # disp = disp_fine if disp_fine is not None else disp_coarse

        coarse_loss = torch.nn.functional.mse_loss(
            rgb_coarse[..., :3], img_target[..., :3]
        )

        fine_loss = torch.tensor(0)
        if rgb_fine is not None:
            fine_loss = torch.nn.functional.mse_loss(
                rgb_fine[..., :3], img_target[..., :3]
            )

        coarse_depth_loss = torch.nn.functional.mse_loss(depth_coarse, dep_target)
        fine_depth_loss = torch.tensor(0.)
        if depth_fine is not None:
            fine_depth_loss = torch.nn.functional.mse_loss(depth_fine, dep_target)

        print(f"Loss MSE image {i}: Coarse Loss: {coarse_loss} / Fine Loss: {fine_loss}")
        print(f"Loss PSNR image {i}: Coarse PSNR: {mse2psnr(coarse_loss.item())} / Fine PSNR: {mse2psnr(fine_loss.item())}")
        print(f"Loss Depth image {i}: Coarse Depth: {coarse_depth_loss} / Fine Depth: {fine_depth_loss}")

        depth_target = depth_coarse if depth_fine is None else depth_fine
        export_point_cloud_sample(i, ray_origins, ray_directions, depth_target, dep_target)

        times_per_image.append(time.time() - start)
        if configargs.save_dir:
            savefile = os.path.join(configargs.save_dir, f"{i:04d} depth_target.png")
            imageio.imwrite(savefile, cast_to_disparity_image(dep_target))

            savefile = os.path.join(configargs.save_dir, f"{i:04d} depth_output.png")
            imageio.imwrite(savefile, cast_to_disparity_image(depth_target))

            savefile = os.path.join(configargs.save_dir, f"{i:04d}.png")
=======
    test_dataloader = DataLoader(test_dataset, batch_size=None)

    # Create directory to save images to.
    if args.save:
        savedir = log_folder.name + "-eval-images"
        os.makedirs(savedir, exist_ok=True)
        if args.save_disparity:
            os.makedirs(os.path.join(savedir, "disparity"), exist_ok=True)

    # Evaluation loop
    dataset_coarse_loss = []
    dataset_fine_loss = []
    for img_nr, image_ray_batch in enumerate(tqdm(test_dataloader, position=0)):
        with torch.no_grad():
            ray_origins, ray_directions, bounds, ray_targets = get_ray_batch(
                image_ray_batch
            )
            # Manual batching, since images can be bigger than memory allows
            batchsize = cfg.nerf.validation.chunksize//2
            batchcount = ray_origins.shape[0] / batchsize

            coarse_loss = 0
            fine_loss = 0
            all_rgb_coarse = []
            all_disp_coarse = []
            all_rgb_fine = []
            all_disp_fine = []
            for i in trange(0, ray_origins.shape[0], batchsize, position=1):
                rgb_coarse, disp_coarse, _, rgb_fine, disp_fine, _ = model.forward(
                    (
                        ray_origins[i: i + batchsize].to(device),
                        ray_directions[i: i + batchsize].to(device),
                        bounds[i: i + batchsize].to(device),
                    )
                )
                all_rgb_coarse.append(rgb_coarse)
                all_disp_coarse.append(disp_coarse)

                batch_targets = ray_targets[i: i + batchsize, :3].to(device)
                coarse_loss += torch.nn.functional.mse_loss(
                    rgb_coarse[..., :3], batch_targets
                )

                if rgb_fine is not None:
                    fine_loss += torch.nn.functional.mse_loss(
                        rgb_fine[..., :3], batch_targets
                    )
                    all_rgb_fine.append(rgb_fine)
                    all_disp_fine.append(disp_fine)


            coarse_loss /= batchcount
            if rgb_fine is not None:
                rgb = torch.cat(all_rgb_fine, 0)
                disp = torch.cat(all_disp_fine, 0)
                fine_loss /= batchcount
            else:
                rgb = torch.cat(all_rgb_coarse, 0)
                disp = torch.cat(all_disp_coarse, 0)

        dataset_coarse_loss.append(coarse_loss.item())
        if rgb_fine is not None:
            dataset_fine_loss.append(fine_loss.item())


        if args.save:
            savefile = os.path.join(savedir, f"{img_nr:04d}.png")
>>>>>>> d25a5c4f
            imageio.imwrite(
                savefile, cast_to_image(rgb[..., :3].view(test_dataset.H, test_dataset.W, 3), cfg.dataset.type.lower())
            )
<<<<<<< HEAD

            savefile = os.path.join(configargs.save_dir, f"{i:04d} target.png")
            imageio.imwrite(
                savefile, cast_to_image(img_target[..., :3], cfg.dataset.type.lower())
            )

            if configargs.save_disparity_image:
                savefile = os.path.join(configargs.save_dir, "disparity", f"{i:04d}.png")
                imageio.imwrite(savefile, cast_to_disparity_image(disp))

        tqdm.write(f"Avg time per image: {sum(times_per_image) / (i + 1)}")

=======
            if args.save_disparity:
                savefile = os.path.join(savedir, "disparity", f"{img_nr:04d}.png")
                imageio.imwrite(savefile, cast_to_disparity_image(disp.view(test_dataset.H, test_dataset.W, 1)))

    mse_coarse = np.mean(dataset_coarse_loss)
    print("Coarse MSE:", mse_coarse, "\tCoarse PSNR:", mse2psnr(mse_coarse))
    if rgb_fine is not None:
        mse_fine = np.mean(dataset_fine_loss)
        print("Fine MSE:", mse_fine, "\tFine PSNR:", mse2psnr(mse_fine))
>>>>>>> d25a5c4f

if __name__ == "__main__":
    main()<|MERGE_RESOLUTION|>--- conflicted
+++ resolved
@@ -5,59 +5,21 @@
 import torch
 import torchvision
 import yaml
-
-<<<<<<< HEAD
+import time
+import models
+
 from nerf import (
-    CfgNode,
-    get_ray_bundle,
-    load_blender_data,
-    load_llff_data,
-    models,
-    get_embedding_function,
-    run_one_iter_of_nerf,
     mse2psnr,
+    export_point_cloud,
 )
 
-def export_obj(vertices, triangles, diffuse, normals, filename):
-    """
-    Exports a mesh in the (.obj) format.
-    """
-    print('Writing to obj')
-
-    with open(filename, 'w') as fh:
-
-        for index, v in enumerate(vertices):
-            fh.write("v {} {} {} {} {} {}\n".format(*v, *diffuse[index]))
-
-        for n in normals:
-            fh.write("vn {} {} {}\n".format(*n))
-
-        for f in triangles:
-            fh.write("f")
-            for index in f:
-                fh.write(" {}//{}".format(index + 1, index + 1))
-
-            fh.write("\n")
-
-    print('Finished writing to obj')
-
-=======
 from pathlib import Path
 from torch.utils.data import DataLoader
 from tqdm import tqdm, trange
 
-from data.datasets import BlenderDataset
+from data.datasets import BlenderDataset, DatasetType
 from nerf import CfgNode, RaySampleInterval, SamplePDF
-from model_nerf import NeRFModel, nest_dict, get_ray_batch
-
-
-def mse2psnr(mse):
-    # For numerical stability, avoid a zero mse loss.
-    if mse == 0:
-        mse = 1e-5
-
-    return -10.0 * np.log10(mse)
->>>>>>> d25a5c4f
+from models import nest_dict, get_ray_batch
 
 
 def cast_to_image(tensor):
@@ -77,25 +39,8 @@
     return img.detach().cpu().numpy().astype(np.uint8)
 
 
-<<<<<<< HEAD
-def export_point_cloud_sample(it, ray_origins, ray_directions, depth_fine, dep_target):
-    vertices_output = (ray_origins + ray_directions * depth_fine[..., None]).view(-1, 3)
-    vertices_target = (ray_origins + ray_directions * dep_target[..., None]).view(-1, 3)
-    vertices = torch.cat((vertices_output, vertices_target), dim = 0)
-    diffuse_output = torch.zeros_like(vertices_output)
-    diffuse_output[:, 0] = 1.0
-    diffuse_target = torch.zeros_like(vertices_target)
-    diffuse_target[:, 2] = 1.0
-    diffuse = torch.cat((diffuse_output, diffuse_target), dim = 0)
-    normals = torch.cat((-ray_directions.view(-1, 3), -ray_directions.view(-1, 3)), dim = 0)
-    export_obj(vertices, [], diffuse, normals, f"{it:04d}.obj")
-=======
 def main():
     torch.set_printoptions(threshold = 100, edgeitems = 50, precision = 8, sci_mode = False)
->>>>>>> d25a5c4f
-
-
-def main():
     parser = argparse.ArgumentParser()
     parser.add_argument(
         "folder", type=str, help="Path to Log Folder"
@@ -103,188 +48,146 @@
     parser.add_argument(
         "--save", action="store_true", help="Should images be saved?"
     )
-    parser.add_argument(
-<<<<<<< HEAD
+    parser.set_defaults(save = False)
+    parser.add_argument(
         "--save-dir", type=str, help="Save images to this directory, if specified."
-=======
+    )
+    parser.add_argument(
         "--save-disparity", action="store_true"
->>>>>>> d25a5c4f
     )
     parser.add_argument(
         "--high-freq-sampling", action="store_true"
     )
-<<<<<<< HEAD
     parser.add_argument('--synthesis-images', dest = 'synthesis_images', action = 'store_true')
-    parser.add_argument('--no-synthesis-images', dest = 'synthesis_images', action = 'store_false')
     parser.set_defaults(synthesis_images = False)
 
-    configargs = parser.parse_args()
+    config_args = parser.parse_args()
 
     # Read config file.
-    cfg = None
-    with open(configargs.config, "r") as f:
-        cfg_dict = yaml.load(f, Loader=yaml.FullLoader)
-        cfg = CfgNode(cfg_dict)
-
-    images, poses, depth_imgs, render_poses, hwf = None, None, None, None, None
-    i_train, i_val, i_test = None, None, None
-    if cfg.dataset.type.lower() == "blender":
-        # Load blender dataset
-        images, poses, depth_imgs, render_poses, hwf, i_split = load_blender_data(
-            cfg.dataset.basedir,
-            categories=["test_high_res"],
-            half_res=cfg.dataset.half_res,
-            testskip=cfg.dataset.testskip,
-        )
-
-        i_test = i_split[0]
-        H, W, focal = hwf
-        H, W = int(H), int(W)
-    elif cfg.dataset.type.lower() == "llff":
-        # Load LLFF dataset
-        images, poses, bds, render_poses, i_test = load_llff_data(
-            cfg.dataset.basedir, factor=cfg.dataset.downsample_factor,
-        )
-        hwf = poses[0, :3, -1]
-        H, W, focal = hwf
-        hwf = [int(H), int(W), focal]
-        render_poses = torch.from_numpy(render_poses)
-
-    # Device on which to run.
-    device = "cpu"
-    if torch.cuda.is_available():
-        device = "cuda"
-=======
-    args = parser.parse_args()
-    log_folder = Path(args.folder)
+    log_folder = Path(config_args.folder)
     with (log_folder / "hparams.yaml").open() as f:
-        hparams = yaml.load(f, Loader=yaml.FullLoader)
-        cfg = CfgNode(nest_dict(hparams, sep="."))
->>>>>>> d25a5c4f
+        hparams = yaml.load(f, Loader = yaml.FullLoader)
+        cfg = CfgNode(nest_dict(hparams, sep = "."))
 
     if torch.cuda.is_available():
         device = torch.cuda.current_device()
     else:
         device = "cpu"
+
     try:
         checkpoint_path = next(log_folder.glob('*.ckpt'))
     except:
-        raise FileNotFoundError("Could not find a .ckpt file in folder ",
-                                args.checkpoint)
-    model = NeRFModel.load_from_checkpoint(checkpoint_path, cfg=cfg)
-    if args.high_freq_sampling:
+        raise FileNotFoundError("Could not find a .ckpt file in folder ", config_args.checkpoint)
+
+    model = getattr(models, "NeRFModel").load_from_checkpoint(checkpoint_path, cfg = cfg)
+    if config_args.high_freq_sampling:
         model.sample_interval = RaySampleInterval(cfg.nerf.train.num_coarse)
-        model.sample_pdf = SamplePDF(cfg.nerf.train.num_fine*2)
+        model.sample_pdf = SamplePDF(cfg.nerf.train.num_fine * 2)
+
     model.eval()
     model.to(device)
 
-    test_dataset = BlenderDataset(
-        Path(cfg.dataset.basedir) / "transforms_test.json",
-        cfg.dataset.near,
-        cfg.dataset.far,
-        shuffle=True,
-        white_background=cfg.nerf.train.white_background,
-        #stop=5,  # Debug by only loading a small part of the dataset
-    )
-
-<<<<<<< HEAD
-    encode_direction_fn = None
-    if cfg.models.coarse.use_viewdirs:
-        encode_direction_fn = get_embedding_function(
-            num_encoding_functions=cfg.models.coarse.num_encoding_fn_dir,
-            include_input=cfg.models.coarse.include_input_dir,
-            log_sampling=cfg.models.coarse.log_sampling_dir,
+    # if config_args.synthesis_images:
+    #     eval_poses = render_poses.float()
+    # else:
+    #     eval_poses = poses.float()
+
+    test_dataset = BlenderDataset(cfg, type = DatasetType.TEST)
+    test_dataloader = DataLoader(test_dataset, batch_size = 1)
+
+    # Create directory to save images to.
+    if config_args.save and config_args.save_dir:
+        save_dir = log_folder.name + "-eval-images"
+        os.makedirs(save_dir, exist_ok=True)
+        if config_args.save_disparity:
+            os.makedirs(os.path.join(save_dir, "disparity"), exist_ok=True)
+
+    # Evaluation loop
+    dataset_coarse_loss = []
+    dataset_fine_loss = []
+    times_per_image = []
+    for img_nr, image_ray_batch in enumerate(tqdm(test_dataloader)):
+        start = time.time()
+        # rgb = None, None
+        # disp = None, None
+
+        ray_origins, ray_directions, bounds, ray_targets, dep_target = get_ray_batch(
+            image_ray_batch
         )
-
-    # Initialize a coarse resolution model.
-    model_coarse = getattr(models, cfg.models.coarse.type)(
-        num_encoding_fn_xyz=cfg.models.coarse.num_encoding_fn_xyz,
-        num_encoding_fn_dir=cfg.models.coarse.num_encoding_fn_dir,
-        include_input_xyz=cfg.models.coarse.include_input_xyz,
-        include_input_dir=cfg.models.coarse.include_input_dir,
-        use_viewdirs=cfg.models.coarse.use_viewdirs,
-    )
-    model_coarse.to(device)
-
-    # If a fine-resolution model is specified, initialize it.
-    model_fine = None
-    if hasattr(cfg.models, "fine"):
-        model_fine = getattr(models, cfg.models.fine.type)(
-            num_encoding_fn_xyz=cfg.models.fine.num_encoding_fn_xyz,
-            num_encoding_fn_dir=cfg.models.fine.num_encoding_fn_dir,
-            include_input_xyz=cfg.models.fine.include_input_xyz,
-            include_input_dir=cfg.models.fine.include_input_dir,
-            use_viewdirs=cfg.models.fine.use_viewdirs,
-        )
-        model_fine.to(device)
-
-    checkpoint = torch.load(configargs.checkpoint)
-    model_coarse.load_state_dict(checkpoint["model_coarse_state_dict"])
-    if checkpoint["model_fine_state_dict"]:
-        try:
-            model_fine.load_state_dict(checkpoint["model_fine_state_dict"])
-        except:
-            print(
-                "The checkpoint has a fine-level model, but it could "
-                "not be loaded (possibly due to a mismatched config file."
-            )
-    if "height" in checkpoint.keys():
-        hwf[0] = checkpoint["height"]
-    if "width" in checkpoint.keys():
-        hwf[1] = checkpoint["width"]
-    if "focal_length" in checkpoint.keys():
-        hwf[2] = checkpoint["focal_length"]
-
-    model_coarse.eval()
-    if model_fine:
-        model_fine.eval()
-
-    if configargs.synthesis_images:
-        eval_poses = render_poses.float()
-    else:
-        eval_poses = poses.float()
-
-    # Evaluation loop
-    times_per_image = []
-    for i, index in enumerate(tqdm(torch.randperm(i_test.shape[0]))):
-        pose = eval_poses[index].to(device)
-        img_target = images[index].to(device)
-        dep_target = depth_imgs[index].to(device)
-
-        start = time.time()
-        rgb = None, None
-        disp = None, None
-        with torch.no_grad():
-            pose = pose[:3, :4]
-            ray_origins, ray_directions = get_ray_bundle(hwf[0], hwf[1], hwf[2], pose)
-            rgb_coarse, _, _, depth_coarse, rgb_fine, _, _, depth_fine = run_one_iter_of_nerf(
-                hwf[0],
-                hwf[1],
-                hwf[2],
-                model_coarse,
-                model_fine,
-                ray_origins,
-                ray_directions,
-                cfg,
-                mode="validation",
-                encode_position_fn=encode_position_fn,
-                encode_direction_fn=encode_direction_fn,
-            )
-
-            rgb = rgb_fine if rgb_fine is not None else rgb_coarse
-            if configargs.save_disparity_image:
-                pass
-                # disp = disp_fine if disp_fine is not None else disp_coarse
-
-        coarse_loss = torch.nn.functional.mse_loss(
-            rgb_coarse[..., :3], img_target[..., :3]
-        )
-
-        fine_loss = torch.tensor(0)
+        # Manual batching, since images can be bigger than memory allows
+        batchsize = cfg.nerf.validation.chunksize//2
+        batchcount = ray_origins.shape[0] / batchsize
+
+        coarse_loss = 0
+        fine_loss = 0
+        all_rgb_coarse = []
+        all_disp_coarse = []
+        all_rgb_fine = []
+        all_disp_fine = []
+        for i in trange(0, ray_origins.shape[0], batchsize, position = 0):
+            rgb_coarse, disp_coarse, _, depth_coarse, rgb_fine, disp_fine, _, depth_fine = model.forward(
+                (
+                    ray_origins[i: i + batchsize].to(device),
+                    ray_directions[i: i + batchsize].to(device),
+                    bounds[i: i + batchsize].to(device),
+                )
+            )
+            all_rgb_coarse.append(rgb_coarse)
+            all_disp_coarse.append(disp_coarse)
+
+            batch_targets = ray_targets[i: i + batchsize, :3].to(device)
+            coarse_loss += torch.nn.functional.mse_loss(
+                rgb_coarse[..., :3], batch_targets
+            )
+
+            if rgb_fine is not None:
+                fine_loss += torch.nn.functional.mse_loss(
+                    rgb_fine[..., :3], batch_targets
+                )
+                all_rgb_fine.append(rgb_fine)
+                all_disp_fine.append(disp_fine)
+
+        coarse_loss /= batchcount
         if rgb_fine is not None:
-            fine_loss = torch.nn.functional.mse_loss(
-                rgb_fine[..., :3], img_target[..., :3]
-            )
+            rgb = torch.cat(all_rgb_fine, 0)
+            disp = torch.cat(all_disp_fine, 0)
+            fine_loss /= batchcount
+        else:
+            rgb = torch.cat(all_rgb_coarse, 0)
+            disp = torch.cat(all_disp_coarse, 0)
+
+        dataset_coarse_loss.append(coarse_loss.item())
+        if rgb_fine is not None:
+            dataset_fine_loss.append(fine_loss.item())
+
+        if config_args.save:
+            savefile = os.path.join(save_dir, f"{img_nr:04d}.png")
+            imageio.imwrite(
+                savefile, cast_to_image(rgb[..., :3].view(test_dataset.H, test_dataset.W, 3), cfg.dataset.type.lower())
+            )
+
+            savefile = os.path.join(config_args.save_dir, f"{i:04d} target.png")
+            imageio.imwrite(
+                savefile, cast_to_image(ray_targets[..., :3], cfg.dataset.type.lower())
+            )
+
+            if config_args.save_disparity:
+                savefile = os.path.join(config_args.save_dir, "disparity", f"{i:04d}.png")
+                # disp.view(test_dataset.H, test_dataset.W, 1
+                imageio.imwrite(savefile, cast_to_disparity_image(disp))
+
+
+        depth_target = depth_coarse if depth_fine is None else depth_fine
+        export_point_cloud(i, ray_origins, ray_directions, depth_target, dep_target)
+
+        times_per_image.append(time.time() - start)
+        if config_args.save_dir:
+            save_file = os.path.join(config_args.save_dir, f"{i:04d} depth_target.png")
+            imageio.imwrite(save_file, cast_to_disparity_image(dep_target))
+
+            save_file = os.path.join(config_args.save_dir, f"{i:04d} depth_output.png")
+            imageio.imwrite(save_file, cast_to_disparity_image(depth_target))
+
 
         coarse_depth_loss = torch.nn.functional.mse_loss(depth_coarse, dep_target)
         fine_depth_loss = torch.tensor(0.)
@@ -295,114 +198,15 @@
         print(f"Loss PSNR image {i}: Coarse PSNR: {mse2psnr(coarse_loss.item())} / Fine PSNR: {mse2psnr(fine_loss.item())}")
         print(f"Loss Depth image {i}: Coarse Depth: {coarse_depth_loss} / Fine Depth: {fine_depth_loss}")
 
-        depth_target = depth_coarse if depth_fine is None else depth_fine
-        export_point_cloud_sample(i, ray_origins, ray_directions, depth_target, dep_target)
-
-        times_per_image.append(time.time() - start)
-        if configargs.save_dir:
-            savefile = os.path.join(configargs.save_dir, f"{i:04d} depth_target.png")
-            imageio.imwrite(savefile, cast_to_disparity_image(dep_target))
-
-            savefile = os.path.join(configargs.save_dir, f"{i:04d} depth_output.png")
-            imageio.imwrite(savefile, cast_to_disparity_image(depth_target))
-
-            savefile = os.path.join(configargs.save_dir, f"{i:04d}.png")
-=======
-    test_dataloader = DataLoader(test_dataset, batch_size=None)
-
-    # Create directory to save images to.
-    if args.save:
-        savedir = log_folder.name + "-eval-images"
-        os.makedirs(savedir, exist_ok=True)
-        if args.save_disparity:
-            os.makedirs(os.path.join(savedir, "disparity"), exist_ok=True)
-
-    # Evaluation loop
-    dataset_coarse_loss = []
-    dataset_fine_loss = []
-    for img_nr, image_ray_batch in enumerate(tqdm(test_dataloader, position=0)):
-        with torch.no_grad():
-            ray_origins, ray_directions, bounds, ray_targets = get_ray_batch(
-                image_ray_batch
-            )
-            # Manual batching, since images can be bigger than memory allows
-            batchsize = cfg.nerf.validation.chunksize//2
-            batchcount = ray_origins.shape[0] / batchsize
-
-            coarse_loss = 0
-            fine_loss = 0
-            all_rgb_coarse = []
-            all_disp_coarse = []
-            all_rgb_fine = []
-            all_disp_fine = []
-            for i in trange(0, ray_origins.shape[0], batchsize, position=1):
-                rgb_coarse, disp_coarse, _, rgb_fine, disp_fine, _ = model.forward(
-                    (
-                        ray_origins[i: i + batchsize].to(device),
-                        ray_directions[i: i + batchsize].to(device),
-                        bounds[i: i + batchsize].to(device),
-                    )
-                )
-                all_rgb_coarse.append(rgb_coarse)
-                all_disp_coarse.append(disp_coarse)
-
-                batch_targets = ray_targets[i: i + batchsize, :3].to(device)
-                coarse_loss += torch.nn.functional.mse_loss(
-                    rgb_coarse[..., :3], batch_targets
-                )
-
-                if rgb_fine is not None:
-                    fine_loss += torch.nn.functional.mse_loss(
-                        rgb_fine[..., :3], batch_targets
-                    )
-                    all_rgb_fine.append(rgb_fine)
-                    all_disp_fine.append(disp_fine)
-
-
-            coarse_loss /= batchcount
-            if rgb_fine is not None:
-                rgb = torch.cat(all_rgb_fine, 0)
-                disp = torch.cat(all_disp_fine, 0)
-                fine_loss /= batchcount
-            else:
-                rgb = torch.cat(all_rgb_coarse, 0)
-                disp = torch.cat(all_disp_coarse, 0)
-
-        dataset_coarse_loss.append(coarse_loss.item())
-        if rgb_fine is not None:
-            dataset_fine_loss.append(fine_loss.item())
-
-
-        if args.save:
-            savefile = os.path.join(savedir, f"{img_nr:04d}.png")
->>>>>>> d25a5c4f
-            imageio.imwrite(
-                savefile, cast_to_image(rgb[..., :3].view(test_dataset.H, test_dataset.W, 3), cfg.dataset.type.lower())
-            )
-<<<<<<< HEAD
-
-            savefile = os.path.join(configargs.save_dir, f"{i:04d} target.png")
-            imageio.imwrite(
-                savefile, cast_to_image(img_target[..., :3], cfg.dataset.type.lower())
-            )
-
-            if configargs.save_disparity_image:
-                savefile = os.path.join(configargs.save_dir, "disparity", f"{i:04d}.png")
-                imageio.imwrite(savefile, cast_to_disparity_image(disp))
-
-        tqdm.write(f"Avg time per image: {sum(times_per_image) / (i + 1)}")
-
-=======
-            if args.save_disparity:
-                savefile = os.path.join(savedir, "disparity", f"{img_nr:04d}.png")
-                imageio.imwrite(savefile, cast_to_disparity_image(disp.view(test_dataset.H, test_dataset.W, 1)))
+        tqdm.write(f"Avg time per image: {sum(times_per_image) / (img_nr + 1)}")
 
     mse_coarse = np.mean(dataset_coarse_loss)
     print("Coarse MSE:", mse_coarse, "\tCoarse PSNR:", mse2psnr(mse_coarse))
     if rgb_fine is not None:
         mse_fine = np.mean(dataset_fine_loss)
         print("Fine MSE:", mse_fine, "\tFine PSNR:", mse2psnr(mse_fine))
->>>>>>> d25a5c4f
+
 
 if __name__ == "__main__":
-    main()+    with torch.no_grad():
+        main()