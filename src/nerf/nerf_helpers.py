import torch
import math
<<<<<<< HEAD
=======
import numpy as np
import torch
import torchsearchsorted

>>>>>>> d25a5c4f
from typing import Optional


def img2mse(img_src, img_tgt):
    return torch.nn.functional.mse_loss(img_src, img_tgt)


def mse2psnr(mse):
    # For numerical stability, avoid a zero mse loss.
    if mse == 0:
        mse = 1e-5

    return -10.0 * torch.log10(mse)


def get_minibatches(inputs: torch.Tensor, chunksize: Optional[int] = 1024 * 8):
    r"""Takes a huge tensor (ray "bundle") and splits it into a list of minibatches.
    Each element of the list (except possibly the last) has dimension `0` of length
    `chunksize`.
    """
    return [inputs[i: i + chunksize] for i in range(0, inputs.shape[0], chunksize)]


def meshgrid_xy(
        tensor1: torch.Tensor, tensor2: torch.Tensor
) -> (torch.Tensor, torch.Tensor):
    """Mimick np.meshgrid(..., indexing="xy") in pytorch. torch.meshgrid only allows "ij" indexing.
    (If you're unsure what this means, safely skip trying to understand this, and run a tiny example!)

    Args:
      tensor1 (torch.Tensor): Tensor whose elements define the first dimension of the returned meshgrid.
      tensor2 (torch.Tensor): Tensor whose elements define the second dimension of the returned meshgrid.
    """
    # TESTED
    ii, jj = torch.meshgrid(tensor1, tensor2)
    return ii.transpose(-1, -2), jj.transpose(-1, -2)

index = 0


def cumprod_exclusive(tensor: torch.Tensor) -> torch.Tensor:
    r"""Mimick functionality of tf.math.cumprod(..., exclusive=True), as it isn't available in PyTorch.

    Args:
    tensor (torch.Tensor): Tensor whose cumprod (cumulative product, see `torch.cumprod`) along dim=-1
      is to be computed.

    Returns:
    cumprod (torch.Tensor): cumprod of Tensor along dim=-1, mimiciking the functionality of
      tf.math.cumprod(..., exclusive=True) (see `tf.math.cumprod` for details).
    """
    # TESTED
    # Only works for the last dimension (dim=-1)
    dim = -1

    # Compute regular cumprod first (this is equivalent to `tf.math.cumprod(..., exclusive=False)`).
    cumprod = torch.cumprod(tensor, dim)

    # "Roll" the elements along dimension 'dim' by 1 element.
    cumprod = torch.roll(cumprod, 1, dim)

    # Replace the first element by "1" as this is what tf.cumprod(..., exclusive=True) does.
    cumprod[..., 0] = 1.0

    return cumprod


def get_ray_bundle(
<<<<<<< HEAD
    height: int, width: int, focal_length: float, tform_cam2world: torch.Tensor, depth_map: torch.Tensor = None
=======
        height: int,
        width: int,
        focal_length: float,
        tform_cam2world: torch.Tensor
>>>>>>> d25a5c4f
):
    """ Compute the bundle of rays passing through all pixels of an image (one ray per pixel).
    Args:
<<<<<<< HEAD
    height (int): Height of an image (number of pixels).
    width (int): Width of an image (number of pixels).
    focal_length (float or torch.Tensor): Focal length (number of pixels, i.e., calibrated intrinsics).
    tform_cam2world (torch.Tensor): A 6-DoF rigid-body transform (shape: :math:`(4, 4)`) that
      transforms a 3D point from the camera frame to the "world" frame for the current example.
    depth_map (torch.Tensor): Depth (W x H) for each individual pixel

=======
        height (int): Height of an image (number of pixels).
        width (int): Width of an image (number of pixels).
        focal_length (float or torch.Tensor): Focal length (number of pixels, i.e., calibrated intrinsics).
        tform_cam2world (torch.Tensor): A 6-DoF rigid-body transform (shape: :math:`(4, 4)`) that
          transforms a 3D point from the camera frame to the "world" frame for the current example.
>>>>>>> d25a5c4f
    Returns:
        ray_origins (torch.Tensor): A tensor of shape :math:`(width, height, 3)` denoting the centers of
          each ray. `ray_origins[i][j]` denotes the origin of the ray passing through pixel at
          row index `j` and column index `i`.
        ray_directions (torch.Tensor): A tensor of shape :math:`(width, height, 3)` denoting the
          direction of each ray (a unit vector). `ray_directions[i][j]` denotes the direction of the ray
          passing through the pixel at row index `j` and column index `i`.
    """
    ii, jj = meshgrid_xy(
        torch.arange(
            width, dtype = tform_cam2world.dtype, device = tform_cam2world.device
        ).to(tform_cam2world),
        torch.arange(
            height, dtype = tform_cam2world.dtype, device = tform_cam2world.device
        ),
    )

<<<<<<< HEAD
    # (W, H, 3)
=======
    # Directions shape (W, H, 3)
>>>>>>> d25a5c4f
    directions = torch.stack(
        [
            (ii - width * 0.5) / focal_length,
            -(jj - height * 0.5) / focal_length,
            -torch.ones_like(ii),
        ],
        dim = -1,
    )

    # Normalized rays, spherical / pinhole camera
    directions_norm = directions / directions.norm(2, dim = -1)[..., None]

<<<<<<< HEAD
    # (W, H, 1, 3) * (3, 3) => (W, H, 3, 3) => (W, H, 3)
    ray_directions = torch.sum(
        directions_norm[..., None, :] * tform_cam2world[:3, :3], dim=-1
    )

    ray_origins = tform_cam2world[:3, -1].expand(ray_directions.shape)
=======
    # Ray directions (W, H, 1, 3) * (3, 3) => (W, H, 3, 3) => (W, H, 3)
    ray_directions = torch.sum(
        directions_norm[..., None, :] * tform_cam2world[:3, :3], dim = -1
    )

    # Ray origins (3,) => (1, 3)
    ray_origins = tform_cam2world[:3, -1]
>>>>>>> d25a5c4f

    return ray_origins, ray_directions


def positional_encoding(
        tensor, num_encoding_functions = 6,
        include_input = True,
        log_sampling = True
) -> torch.Tensor:
    r"""Apply positional encoding to the input.

    Args:
        tensor (torch.Tensor): Input tensor to be positionally encoded.
        encoding_size (optional, int): Number of encoding functions used to compute
            a positional encoding (default: 6).
        include_input (optional, bool): Whether or not to include the input in the
            positional encoding (default: True).

    Returns:
    (torch.Tensor): Positional encoding of the input tensor.
    """
    # TESTED
    # Trivially, the input tensor is added to the positional encoding.
    encoding = [tensor] if include_input else []
    frequency_bands = None
    if log_sampling:
        frequency_bands = 2.0 ** torch.linspace(
            0.0,
            num_encoding_functions - 1,
            num_encoding_functions,
            dtype = tensor.dtype,
            device = tensor.device,
        )
    else:
        frequency_bands = torch.linspace(
            2.0 ** 0.0,
            2.0 ** (num_encoding_functions - 1),
            num_encoding_functions,
            dtype = tensor.dtype,
            device = tensor.device,
        )

    for freq in frequency_bands:
        for func in [torch.sin, torch.cos]:
            encoding.append(func(tensor * freq))

    # Special case, for no positional encoding
    if len(encoding) == 1:
        return encoding[0]
    else:
        return torch.cat(encoding, dim = -1)


def get_embedding_function(
        num_encoding_functions = 6, include_input = True, log_sampling = True
):
    r"""Returns a lambda function that internally calls positional_encoding.
    """
    return lambda x: positional_encoding(
        x, num_encoding_functions, include_input, log_sampling
    )


def ndc_rays(H, W, focal, near, rays_o, rays_d):
    # UNTESTED, but fairly sure.

    # Shift rays origins to near plane
    t = -(near + rays_o[..., 2]) / rays_d[..., 2]
    rays_o = rays_o + t[..., None] * rays_d

    # Projection
    o0 = -1.0 / (W / (2.0 * focal)) * rays_o[..., 0] / rays_o[..., 2]
    o1 = -1.0 / (H / (2.0 * focal)) * rays_o[..., 1] / rays_o[..., 2]
    o2 = 1.0 + 2.0 * near / rays_o[..., 2]

    d0 = (
            -1.0
            / (W / (2.0 * focal))
            * (rays_d[..., 0] / rays_d[..., 2] - rays_o[..., 0] / rays_o[..., 2])
    )
    d1 = (
            -1.0
            / (H / (2.0 * focal))
            * (rays_d[..., 1] / rays_d[..., 2] - rays_o[..., 1] / rays_o[..., 2])
    )
    d2 = -2.0 * near / rays_o[..., 2]

    rays_o = torch.stack([o0, o1, o2], -1)
    rays_d = torch.stack([d0, d1, d2], -1)

    return rays_o, rays_d


def gather_cdf_util(cdf, inds):
    r"""A very contrived way of mimicking a version of the tf.gather()
    call used in the original impl.
    """
    orig_inds_shape = inds.shape
    inds_flat = [inds[i].view(-1) for i in range(inds.shape[0])]
    valid_mask = [
        torch.where(ind >= cdf.shape[1], torch.zeros_like(ind), torch.ones_like(ind))
        for ind in inds_flat
    ]
    inds_flat = [
        torch.where(ind >= cdf.shape[1], (cdf.shape[1] - 1) * torch.ones_like(ind), ind)
        for ind in inds_flat
    ]
    cdf_flat = [cdf[i][ind] for i, ind in enumerate(inds_flat)]
    cdf_flat = [cdf_flat[i] * valid_mask[i] for i in range(len(cdf_flat))]
    cdf_flat = [
        cdf_chunk.reshape([1] + list(orig_inds_shape[1:])) for cdf_chunk in cdf_flat
    ]
    return torch.cat(cdf_flat, dim = 0)


def sample_pdf(bins, weights, num_samples, det = False):
    # TESTED (Carefully, line-to-line).
    # But chances of bugs persist; haven't integration-tested with
    # training routines.

    # Get pdf
    weights = weights + 1e-5  # prevent nans
    pdf = weights / weights.sum(-1).unsqueeze(-1)
    cdf = torch.cumsum(pdf, -1)
    cdf = torch.cat((torch.zeros_like(cdf[..., :1]), cdf), -1)

    # Take uniform samples
    if det:
        u = torch.linspace(0.0, 1.0, num_samples).to(weights)
        u = u.expand(list(cdf.shape[:-1]) + [num_samples])
    else:
        u = torch.rand(list(cdf.shape[:-1]) + [num_samples]).to(weights)

    # Invert CDF
<<<<<<< HEAD
    inds = torch.searchsorted(cdf.contiguous().detach(), u.contiguous().detach(), side="right")

=======
    inds = torchsearchsorted.searchsorted(
        cdf.contiguous(), u.contiguous(), side = "right"
    )
>>>>>>> d25a5c4f
    below = torch.max(torch.zeros_like(inds), inds - 1)
    above = torch.min((cdf.shape[-1] - 1) * torch.ones_like(inds), inds)
    inds_g = torch.stack((below, above), -1)
    orig_inds_shape = inds_g.shape

    cdf_g = gather_cdf_util(cdf, inds_g)
    bins_g = gather_cdf_util(bins, inds_g)

    denom = cdf_g[..., 1] - cdf_g[..., 0]
    denom = torch.where(denom < 1e-5, torch.ones_like(denom), denom)
    t = (u - cdf_g[..., 0]) / denom
    samples = bins_g[..., 0] + t * (bins_g[..., 1] - bins_g[..., 0])

    return samples


def sample_pdf_2(bins, weights, num_samples, det = False):
    r"""sample_pdf function from another concurrent pytorch implementation
    by yenchenlin (https://github.com/yenchenlin/nerf-pytorch).
    """

    weights = weights + 1e-5
    pdf = weights / torch.sum(weights, dim = -1, keepdim = True)
    cdf = torch.cumsum(pdf, dim = -1)
    cdf = torch.cat(
        [torch.zeros_like(cdf[..., :1]), cdf], dim = -1
    )  # (batchsize, len(bins))

    # Take uniform samples
    if det:
        u = torch.linspace(
            0.0, 1.0, steps = num_samples, dtype = weights.dtype, device = weights.device
        )
        u = u.expand(list(cdf.shape[:-1]) + [num_samples])
    else:
        u = torch.rand(
            list(cdf.shape[:-1]) + [num_samples],
            dtype = weights.dtype,
            device = weights.device,
        )

    # Invert CDF
<<<<<<< HEAD
    u = u.contiguous().detach()
    cdf = cdf.contiguous().detach()
    inds = torch.searchsorted(cdf, u, right = True)
=======
    u = u.contiguous()
    cdf = cdf.contiguous()
    inds = torchsearchsorted.searchsorted(cdf, u, side = "right")
>>>>>>> d25a5c4f
    below = torch.max(torch.zeros_like(inds - 1), inds - 1)
    above = torch.min((cdf.shape[-1] - 1) * torch.ones_like(inds), inds)
    inds_g = torch.stack((below, above), dim = -1)  # (batchsize, num_samples, 2)

    matched_shape = (inds_g.shape[0], inds_g.shape[1], cdf.shape[-1])
    cdf_g = torch.gather(cdf.unsqueeze(1).expand(matched_shape), 2, inds_g)
    bins_g = torch.gather(bins.unsqueeze(1).expand(matched_shape), 2, inds_g)

    denom = cdf_g[..., 1] - cdf_g[..., 0]
    denom = torch.where(denom < 1e-5, torch.ones_like(denom), denom)
    t = (u - cdf_g[..., 0]) / denom
    samples = bins_g[..., 0] + t * (bins_g[..., 1] - bins_g[..., 0])

    return samples


if __name__ == "__main__":
    # # meshgrid_xy
    # i, j = np.meshgrid(np.arange(3), np.arange(4, 7), indexing='xy')
    # print(i)
    # print(j)
    # ii, jj = torch.meshgrid(torch.arange(3), torch.arange(4, 7))
    # print(ii.transpose(-1, -2))
    # print(jj.transpose(-1, -2))
    # ii, jj = meshgrid_xy(torch.arange(3), torch.arange(4, 7))
    # print(ii)
    # print(jj)

    # # dirs (get_rays_np)
    # H, W = 3, 3
    # focal = 10
    # i, j = np.meshgrid(np.arange(3), np.arange(4, 7), indexing='xy')
    # dirs = np.stack([(i - W) * .5 / focal, -(j - H) * .5 / focal, -np.ones_like(i)], -1)
    # print(dirs)
    # ii, jj = meshgrid_xy(torch.arange(3).float(), torch.arange(4, 7).float())
    # dirs_torch = torch.stack([(ii - W) * .5 / focal, -(jj - H) * .5 / focal, -torch.ones_like(ii)], -1)
    # print(dirs_torch)
    # print(np.allclose(dirs, dirs_torch.cpu().numpy()))

    # # rays_o, rays_d (get_rays_np)
    # H, W = 3, 3
    # focal = 10
    # c2w = np.eye(4)
    # c2w[:3, :3] = 2 * c2w[:3, :3]
    # i, j = np.meshgrid(np.arange(3), np.arange(4, 7), indexing='xy')
    # dirs = np.stack([(i - W) * .5 / focal, -(j - H) * .5 / focal, -np.ones_like(i)], -1)
    # rays_d = np.sum(dirs[..., np.newaxis, :] * c2w[:3, :3], -1)
    # rays_o = np.broadcast_to(c2w[:3, -1], np.shape(rays_d))
    # print(rays_d)
    # print(rays_o)
    # ii, jj = meshgrid_xy(torch.arange(3).float(), torch.arange(4, 7).float())
    # dirs_torch = torch.stack([(ii - W) * .5 / focal, -(jj - H) * .5 / focal, -torch.ones_like(ii)], -1)
    # c2w_torch = torch.eye(4)
    # c2w_torch[:3, :3] = 2 * c2w_torch[:3, :3]
    # rays_d_torch = torch.sum(dirs_torch[..., None, :] * c2w_torch[:3, :3], -1)
    # rays_o_torch = c2w_torch[:3, -1].expand(rays_d_torch.shape)
    # print(rays_d_torch)
    # print(rays_o_torch)
    # print(np.allclose(rays_d, rays_d_torch.cpu().numpy()))
    # print(np.allclose(rays_o, rays_o_torch.cpu().numpy()))

    # # get_rays(_torch) vs get_rays_np
    # H, W = 3, 3
    # focal = 10
    # c2w = np.eye(4)
    # c2w[:3, :3] = 2 * c2w[:3, :3]
    # # c2w_torch = torch.eye(4)
    # # c2w_torch[:3, :3] = 2 * c2w_torch[:3, :3]
    # rays_o, rays_d = get_rays_np(H, W, focal, c2w)
    # c2w_torch = torch.from_numpy(c2w)
    # rays_o_torch, rays_d_torch = get_rays(H, W, focal, c2w_torch)
    # print(np.allclose(rays_o, rays_o_torch.cpu().numpy()))
    # print(np.allclose(rays_d, rays_d_torch.cpu().numpy()))  # Assert fails, values look different.
    # print("Numpy version:")
    # print(rays_d)
    # print("PyTorch version:")
    # print(rays_d_torch.cpu().numpy())

    # Test backprop for sample_pdf()
    bins = torch.rand(2, 4)
    weights = torch.rand(2, 4)
    weights.requires_grad = True
    samples = sample_pdf(bins, weights, 10)
    print(samples)<|MERGE_RESOLUTION|>--- conflicted
+++ resolved
@@ -1,12 +1,7 @@
 import torch
-import math
-<<<<<<< HEAD
-=======
 import numpy as np
-import torch
-import torchsearchsorted
-
->>>>>>> d25a5c4f
+import torchvision
+
 from typing import Optional
 
 
@@ -20,6 +15,112 @@
         mse = 1e-5
 
     return -10.0 * torch.log10(mse)
+
+
+def compute_psnr(tensor, loss):
+    maxx = torch.max(tensor)
+
+    # For numerical stability, avoid a zero mse loss.
+    if loss == 0:
+        loss = 1e-5
+
+    return 10 * torch.log10(maxx ** 2 / loss)
+
+
+def get_point_cloud_sample(ray_origins, ray_directions, depth_output, dep_target):
+    mask = dep_target > 0
+    vertices_output_empty = (ray_origins[~mask] + ray_directions[~mask] * depth_output[~mask][..., None]).view(-1, 3)
+    vertices_output_space = (ray_origins[mask] + ray_directions[mask] * depth_output[mask][..., None]).view(-1, 3)
+    vertices_target = (ray_origins + ray_directions * dep_target[..., None]).view(-1, 3)
+    vertices = torch.cat((vertices_output_empty, vertices_output_space, vertices_target), dim = 0)
+    diffuse_output_empty = torch.zeros_like(vertices_output_empty)
+    diffuse_output_empty[:, 1] = 255.
+    diffuse_output_space = torch.zeros_like(vertices_output_space)
+    diffuse_output_space[:, 0] = 255.
+    diffuse_target = torch.zeros_like(vertices_target)
+    diffuse_target[:, 2] = 255.
+    diffuse = torch.cat((diffuse_output_empty, diffuse_output_space, diffuse_target), dim = 0)
+    normals = torch.cat((-ray_directions.view(-1, 3), -ray_directions.view(-1, 3)), dim = 0)
+    return vertices, diffuse, normals
+
+
+def comp_depth(depth_output, depth_target, options):
+    mask = depth_target > options.dataset.empty
+    depth_loss = torch.nn.functional.mse_loss(
+        depth_output, depth_target
+    )
+
+    depth_empty = torch.nn.functional.mse_loss(
+        depth_output[~mask], depth_target[~mask]
+    )
+
+    depth_space = torch.nn.functional.mse_loss(
+        depth_output[mask], depth_target[mask]
+    )
+
+    depth_l1 = (depth_output[mask] - depth_target[mask]).mean()
+
+    return depth_loss, depth_empty, depth_space, depth_l1
+
+
+def export_obj(vertices, triangles, diffuse, normals, filename):
+    """
+    Exports a mesh in the (.obj) format.
+    """
+    print('Writing to obj...')
+
+    with open(filename, "w") as fh:
+
+        for index, v in enumerate(vertices):
+            fh.write("v {} {} {}".format(*v))
+            if len(diffuse) > index:
+                fh.write(" {} {} {}".format(*diffuse[index]))
+
+            fh.write("\n")
+
+        for n in normals:
+            fh.write("vn {} {} {}\n".format(*n))
+
+        for f in triangles:
+            fh.write("f")
+            for index in f:
+                fh.write(" {}//{}".format(index + 1, index + 1))
+
+            fh.write("\n")
+
+    print('Finished writing to obj')
+
+
+def export_point_cloud(it, ray_origins, ray_directions, depth_fine, dep_target):
+    vertices_output = (ray_origins + ray_directions * depth_fine[..., None]).view(-1, 3)
+    vertices_target = (ray_origins + ray_directions * dep_target[..., None]).view(-1, 3)
+    vertices = torch.cat((vertices_output, vertices_target), dim = 0)
+    diffuse_output = torch.zeros_like(vertices_output)
+    diffuse_output[:, 0] = 1.0
+    diffuse_target = torch.zeros_like(vertices_target)
+    diffuse_target[:, 2] = 1.0
+    diffuse = torch.cat((diffuse_output, diffuse_target), dim = 0)
+    normals = torch.cat((-ray_directions.view(-1, 3), -ray_directions.view(-1, 3)), dim = 0)
+    export_obj(vertices, [], diffuse, normals, f"{it:04d}.obj")
+
+
+def cast_to_image(tensor):
+    # Input tensor is (H, W, 3). Convert to (3, H, W).
+    tensor = tensor.permute(2, 0, 1)
+    # Conver to PIL Image and then np.array (output shape: (H, W, 3))
+    img = np.array(torchvision.transforms.ToPILImage()(tensor.detach().cpu().float()))
+    # Map back to shape (3, H, W), as tensorboard needs channels first.
+    img = np.moveaxis(img, [-1], [0])
+    return img
+
+
+def cast_to_disparity_image(tensor):
+    # Input tensor is (H, W). Convert to (1, H, W).
+    img = (tensor - tensor.min()) / (tensor.max() - tensor.min())
+    img = img.clamp(0, 1) * 255
+    img = img.unsqueeze(0).numpy().astype(np.uint8)
+    img = img.detach().cpu()
+    return img
 
 
 def get_minibatches(inputs: torch.Tensor, chunksize: Optional[int] = 1024 * 8):
@@ -75,32 +176,18 @@
 
 
 def get_ray_bundle(
-<<<<<<< HEAD
-    height: int, width: int, focal_length: float, tform_cam2world: torch.Tensor, depth_map: torch.Tensor = None
-=======
         height: int,
         width: int,
         focal_length: float,
         tform_cam2world: torch.Tensor
->>>>>>> d25a5c4f
 ):
     """ Compute the bundle of rays passing through all pixels of an image (one ray per pixel).
     Args:
-<<<<<<< HEAD
-    height (int): Height of an image (number of pixels).
-    width (int): Width of an image (number of pixels).
-    focal_length (float or torch.Tensor): Focal length (number of pixels, i.e., calibrated intrinsics).
-    tform_cam2world (torch.Tensor): A 6-DoF rigid-body transform (shape: :math:`(4, 4)`) that
-      transforms a 3D point from the camera frame to the "world" frame for the current example.
-    depth_map (torch.Tensor): Depth (W x H) for each individual pixel
-
-=======
         height (int): Height of an image (number of pixels).
         width (int): Width of an image (number of pixels).
         focal_length (float or torch.Tensor): Focal length (number of pixels, i.e., calibrated intrinsics).
         tform_cam2world (torch.Tensor): A 6-DoF rigid-body transform (shape: :math:`(4, 4)`) that
           transforms a 3D point from the camera frame to the "world" frame for the current example.
->>>>>>> d25a5c4f
     Returns:
         ray_origins (torch.Tensor): A tensor of shape :math:`(width, height, 3)` denoting the centers of
           each ray. `ray_origins[i][j]` denotes the origin of the ray passing through pixel at
@@ -118,11 +205,7 @@
         ),
     )
 
-<<<<<<< HEAD
-    # (W, H, 3)
-=======
     # Directions shape (W, H, 3)
->>>>>>> d25a5c4f
     directions = torch.stack(
         [
             (ii - width * 0.5) / focal_length,
@@ -135,22 +218,13 @@
     # Normalized rays, spherical / pinhole camera
     directions_norm = directions / directions.norm(2, dim = -1)[..., None]
 
-<<<<<<< HEAD
-    # (W, H, 1, 3) * (3, 3) => (W, H, 3, 3) => (W, H, 3)
-    ray_directions = torch.sum(
-        directions_norm[..., None, :] * tform_cam2world[:3, :3], dim=-1
-    )
-
-    ray_origins = tform_cam2world[:3, -1].expand(ray_directions.shape)
-=======
-    # Ray directions (W, H, 1, 3) * (3, 3) => (W, H, 3, 3) => (W, H, 3)
+    # Ray directions (W, H, 1, 3) @ (3, 3) => (W, H, 3, 3) => (W, H, 3)
     ray_directions = torch.sum(
         directions_norm[..., None, :] * tform_cam2world[:3, :3], dim = -1
     )
 
     # Ray origins (3,) => (1, 3)
     ray_origins = tform_cam2world[:3, -1]
->>>>>>> d25a5c4f
 
     return ray_origins, ray_directions
 
@@ -285,14 +359,7 @@
         u = torch.rand(list(cdf.shape[:-1]) + [num_samples]).to(weights)
 
     # Invert CDF
-<<<<<<< HEAD
     inds = torch.searchsorted(cdf.contiguous().detach(), u.contiguous().detach(), side="right")
-
-=======
-    inds = torchsearchsorted.searchsorted(
-        cdf.contiguous(), u.contiguous(), side = "right"
-    )
->>>>>>> d25a5c4f
     below = torch.max(torch.zeros_like(inds), inds - 1)
     above = torch.min((cdf.shape[-1] - 1) * torch.ones_like(inds), inds)
     inds_g = torch.stack((below, above), -1)
@@ -335,15 +402,9 @@
         )
 
     # Invert CDF
-<<<<<<< HEAD
     u = u.contiguous().detach()
     cdf = cdf.contiguous().detach()
     inds = torch.searchsorted(cdf, u, right = True)
-=======
-    u = u.contiguous()
-    cdf = cdf.contiguous()
-    inds = torchsearchsorted.searchsorted(cdf, u, side = "right")
->>>>>>> d25a5c4f
     below = torch.max(torch.zeros_like(inds - 1), inds - 1)
     above = torch.min((cdf.shape[-1] - 1) * torch.ones_like(inds), inds)
     inds_g = torch.stack((below, above), dim = -1)  # (batchsize, num_samples, 2)
@@ -358,6 +419,7 @@
     samples = bins_g[..., 0] + t * (bins_g[..., 1] - bins_g[..., 0])
 
     return samples
+
 
 
 if __name__ == "__main__":
